--- conflicted
+++ resolved
@@ -322,10 +322,6 @@
         self._ws_disconnected = asyncio.Event()
         self._rx_task: asyncio.Task[None] | None = None
         self._enqueue_message = enqueue_message
-<<<<<<< HEAD
-        self._logger = new_logger(type(self).__name__)
-=======
->>>>>>> b3f7c662
         self._logger = logger = new_logger(type(self).__name__)
         logger.update_context(log_context)
 
